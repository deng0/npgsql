﻿#region License
// The PostgreSQL License
//
// Copyright (C) 2016 The Npgsql Development Team
//
// Permission to use, copy, modify, and distribute this software and its
// documentation for any purpose, without fee, and without a written
// agreement is hereby granted, provided that the above copyright notice
// and this paragraph and the following two paragraphs appear in all copies.
//
// IN NO EVENT SHALL THE NPGSQL DEVELOPMENT TEAM BE LIABLE TO ANY PARTY
// FOR DIRECT, INDIRECT, SPECIAL, INCIDENTAL, OR CONSEQUENTIAL DAMAGES,
// INCLUDING LOST PROFITS, ARISING OUT OF THE USE OF THIS SOFTWARE AND ITS
// DOCUMENTATION, EVEN IF THE NPGSQL DEVELOPMENT TEAM HAS BEEN ADVISED OF
// THE POSSIBILITY OF SUCH DAMAGE.
//
// THE NPGSQL DEVELOPMENT TEAM SPECIFICALLY DISCLAIMS ANY WARRANTIES,
// INCLUDING, BUT NOT LIMITED TO, THE IMPLIED WARRANTIES OF MERCHANTABILITY
// AND FITNESS FOR A PARTICULAR PURPOSE. THE SOFTWARE PROVIDED HEREUNDER IS
// ON AN "AS IS" BASIS, AND THE NPGSQL DEVELOPMENT TEAM HAS NO OBLIGATIONS
// TO PROVIDE MAINTENANCE, SUPPORT, UPDATES, ENHANCEMENTS, OR MODIFICATIONS.
#endregion

using System;
using System.Collections.Generic;
using System.Data;
using System.IO;
using System.Linq;
using System.Net.Sockets;
using System.Text;
using System.Threading;
using Npgsql;
using NpgsqlTypes;
using NUnit.Framework;
using NUnit.Framework.Constraints;

namespace Npgsql.Tests
{
    public class CopyTests : TestBase
    {
        #region Raw

        [Test, Description("Exports data in binary format (raw mode) and then loads it back in")]
        public void RawBinaryRoundtrip()
        {
            using (var conn = OpenConnection())
            {
                conn.ExecuteNonQuery("CREATE TEMP TABLE data (field_text TEXT, field_int2 SMALLINT, field_int4 INTEGER)");

                //var iterations = Conn.BufferSize / 10 + 100;
                //var iterations = Conn.BufferSize / 10 - 100;
                var iterations = 500;

                // Preload some data into the table
                using (var cmd = new NpgsqlCommand("INSERT INTO data (field_text, field_int4) VALUES (@p1, @p2)", conn))
                {
                    cmd.Parameters.AddWithValue("p1", NpgsqlDbType.Text, "HELLO");
                    cmd.Parameters.AddWithValue("p2", NpgsqlDbType.Integer, 8);
                    cmd.Prepare();
                    for (var i = 0; i < iterations; i++)
                    {
                        cmd.ExecuteNonQuery();
                    }
                }

<<<<<<< HEAD
            var data = new byte[10000];
            int len = 0;
            using (var outStream = Conn.BeginRawBinaryCopy("COPY data (field_text, field_int4) TO STDIN BINARY"))
            {
                StateAssertions(Conn);

                while (true) {
                    var read = outStream.Read(data, len, data.Length - len);
                    if (read == 0)
                        break;
                    len += read;
                }

                Assert.That(len, Is.GreaterThan(Conn.BufferSize) & Is.LessThan(data.Length));
                Console.WriteLine("Exported binary dump, length=" + len);
            }
=======
                var data = new byte[10000];
                int len = 0;
                using (var outStream = conn.BeginRawBinaryCopy("COPY data (field_text, field_int4) TO STDIN BINARY"))
                {
                    StateAssertions(conn);

                    while (true)
                    {
                        var read = outStream.Read(data, len, data.Length - len);
                        if (read == 0)
                            break;
                        len += read;
                    }
>>>>>>> 9e75d8d9

                    Assert.That(len, Is.GreaterThan(conn.BufferSize) & Is.LessThan(data.Length));
                }

                conn.ExecuteNonQuery("TRUNCATE data");

                using (var outStream = conn.BeginRawBinaryCopy("COPY data (field_text, field_int4) FROM STDIN BINARY"))
                {
                    StateAssertions(conn);

                    outStream.Write(data, 0, len);
                }

                Assert.That(conn.ExecuteScalar("SELECT COUNT(*) FROM DATA"), Is.EqualTo(iterations));
            }
        }

        [Test, Description("Disposes a raw binary stream in the middle of an export")]
        public void DisposeInMiddleOfRawBinaryExport()
        {
            using (var conn = OpenConnection())
            {
                conn.ExecuteNonQuery("CREATE TEMP TABLE data (field_text TEXT, field_int2 SMALLINT, field_int4 INTEGER)");
                conn.ExecuteNonQuery("INSERT INTO data (field_text, field_int4) VALUES ('HELLO', 8)");

                var data = new byte[3];
                using (var inStream = conn.BeginRawBinaryCopy("COPY data (field_text, field_int4) TO STDIN BINARY"))
                {
                    // Read some bytes
                    var len = inStream.Read(data, 0, data.Length);
                    Assert.That(len, Is.EqualTo(data.Length));
                }
                Assert.That(conn.ExecuteScalar("SELECT 1"), Is.EqualTo(1));
            }
        }

        [Test, Description("Disposes a raw binary stream in the middle of an import")]
        public void DisposeInMiddleOfRawBinaryImport()
        {
            using (var conn = OpenConnection())
            {
                conn.ExecuteNonQuery("CREATE TEMP TABLE data (field_text TEXT, field_int2 SMALLINT, field_int4 INTEGER)");
                var inStream = conn.BeginRawBinaryCopy("COPY data (field_text, field_int4) FROM STDIN BINARY");
                inStream.Write(NpgsqlRawCopyStream.BinarySignature, 0, NpgsqlRawCopyStream.BinarySignature.Length);
                Assert.That(() => inStream.Dispose(), Throws.Exception
                    .TypeOf<PostgresException>()
                    .With.Property(nameof(PostgresException.SqlState)).EqualTo("22P04")
                );
                Assert.That(conn.ExecuteScalar("SELECT 1"), Is.EqualTo(1));
            }
        }

        [Test, Description("Cancels a binary write")]
        public void CancelRawBinaryImport()
        {
            using (var conn = OpenConnection())
            {
                conn.ExecuteNonQuery("CREATE TEMP TABLE data (field_text TEXT, field_int2 SMALLINT, field_int4 INTEGER)");
                var garbage = new byte[] {1, 2, 3, 4};
                using (var s = conn.BeginRawBinaryCopy("COPY data (field_text, field_int4) FROM STDIN BINARY"))
                {
                    s.Write(garbage, 0, garbage.Length);
                    s.Cancel();
                }

                Assert.That(conn.ExecuteScalar("SELECT COUNT(*) FROM data"), Is.EqualTo(0));
            }
        }

        [Test]
        public void ImportLargeValueRaw()
<<<<<<< HEAD
        {
            ExecuteNonQuery("CREATE TEMP TABLE data (blob BYTEA)", Conn);

            var data = new byte[Conn.BufferSize + 10];
            var dump = new byte[Conn.BufferSize + 200];
            var len = 0;

            // Insert a blob with a regular insert
            using (var cmd = new NpgsqlCommand("INSERT INTO data (blob) VALUES (@p)", Conn))
            {
                cmd.Parameters.AddWithValue("p", data);
                cmd.ExecuteNonQuery();
            }

            // Raw dump out
            using (var outStream = Conn.BeginRawBinaryCopy("COPY data (blob) TO STDIN BINARY"))
            {
                while (true)
                {
                    var read = outStream.Read(dump, len, dump.Length - len);
                    if (read == 0)
                        break;
                    len += read;
                }
                Assert.That(len < dump.Length);
            }

            ExecuteNonQuery("TRUNCATE data");

            // And raw dump back in
            using (var inStream = Conn.BeginRawBinaryCopy("COPY data (blob) FROM STDIN BINARY"))
            {
                inStream.Write(dump, 0, len);
            }
        }

        #endregion

        #region Binary

        [Test, Description("Roundtrips some data")]
        public void BinaryRoundtrip()
=======
>>>>>>> 9e75d8d9
        {
            using (var conn = OpenConnection())
            {
                conn.ExecuteNonQuery("CREATE TEMP TABLE data (blob BYTEA)");

                var data = new byte[conn.BufferSize + 10];
                var dump = new byte[conn.BufferSize + 200];
                var len = 0;

                // Insert a blob with a regular insert
                using (var cmd = new NpgsqlCommand("INSERT INTO data (blob) VALUES (@p)", conn))
                {
                    cmd.Parameters.AddWithValue("p", data);
                    cmd.ExecuteNonQuery();
                }

                // Raw dump out
                using (var outStream = conn.BeginRawBinaryCopy("COPY data (blob) TO STDIN BINARY"))
                {
                    while (true)
                    {
                        var read = outStream.Read(dump, len, dump.Length - len);
                        if (read == 0)
                            break;
                        len += read;
                    }
                    Assert.That(len < dump.Length);
                }

                conn.ExecuteNonQuery("TRUNCATE data");

                // And raw dump back in
                using (var inStream = conn.BeginRawBinaryCopy("COPY data (blob) FROM STDIN BINARY"))
                {
                    inStream.Write(dump, 0, len);
                }
            }
        }

        #endregion

        #region Binary

        [Test, Description("Roundtrips some data")]
        public void BinaryRoundtrip()
        {
            using (var conn = OpenConnection())
            {
                conn.ExecuteNonQuery("CREATE TEMP TABLE data (field_text TEXT, field_int2 SMALLINT, field_int4 INTEGER)");
                var longString = new StringBuilder(conn.BufferSize + 50).Append('a').ToString();

                using (var writer = conn.BeginBinaryImport("COPY data (field_text, field_int2) FROM STDIN BINARY"))
                {
                    StateAssertions(conn);

                    writer.StartRow();
                    writer.Write("Hello");
                    writer.Write(8, NpgsqlDbType.Smallint);

                    writer.WriteRow("Something", (short) 9);

                    writer.StartRow();
                    writer.Write(longString);
                    writer.WriteNull();
                }

                using (var reader = conn.BeginBinaryExport("COPY data (field_text, field_int2) TO STDIN BINARY"))
                {
                    StateAssertions(conn);

                    Assert.That(reader.StartRow(), Is.EqualTo(2));
                    Assert.That(reader.Read<string>(), Is.EqualTo("Hello"));
                    Assert.That(reader.Read<int>(NpgsqlDbType.Smallint), Is.EqualTo(8));

                    Assert.That(reader.StartRow(), Is.EqualTo(2));
                    Assert.That(reader.IsNull, Is.False);
                    Assert.That(reader.Read<string>(), Is.EqualTo("Something"));
                    reader.Skip();

                    Assert.That(reader.StartRow(), Is.EqualTo(2));
                    Assert.That(reader.Read<string>(), Is.EqualTo(longString));
                    Assert.That(reader.IsNull, Is.True);
                    reader.Skip();

                    Assert.That(reader.StartRow(), Is.EqualTo(-1));
                }
            }
        }

        [Test]
        public void CancelBinaryImport()
        {
            using (var conn = OpenConnection())
            {
                conn.ExecuteNonQuery("CREATE TEMP TABLE data (field_text TEXT, field_int2 SMALLINT, field_int4 INTEGER)");
                using (var writer = conn.BeginBinaryImport("COPY data (field_text, field_int4) FROM STDIN BINARY"))
                {
                    writer.StartRow();
                    writer.Write("Hello");
                    writer.Write(8);

                    writer.Cancel();
                }
                Assert.That(conn.ExecuteScalar(@"SELECT COUNT(*) FROM data"), Is.EqualTo(0));
            }
        }

<<<<<<< HEAD
        [Test]
        [IssueLink("https://github.com/npgsql/npgsql/issues/657")]
        public void ImportBytea()
        {
            ExecuteNonQuery("CREATE TEMP TABLE data (field BYTEA)", Conn);

            var data = new byte[] { 1, 5, 8 };

            using (var writer = Conn.BeginBinaryImport("COPY data (field) FROM STDIN BINARY"))
            {
                writer.StartRow();
                writer.Write(data, NpgsqlDbType.Bytea);
            }

            Assert.That(ExecuteScalar("SELECT field FROM data"), Is.EqualTo(data));
=======
        [Test, IssueLink("https://github.com/npgsql/npgsql/issues/657")]
        public void ImportBytea()
        {
            using (var conn = OpenConnection())
            {
                conn.ExecuteNonQuery("CREATE TEMP TABLE data (field BYTEA)");

                var data = new byte[] {1, 5, 8};

                using (var writer = conn.BeginBinaryImport("COPY data (field) FROM STDIN BINARY"))
                {
                    writer.StartRow();
                    writer.Write(data, NpgsqlDbType.Bytea);
                }

                Assert.That(conn.ExecuteScalar("SELECT field FROM data"), Is.EqualTo(data));
            }
>>>>>>> 9e75d8d9
        }

        [Test]
        public void ImportStringArray()
        {
<<<<<<< HEAD
            ExecuteNonQuery("CREATE TEMP TABLE data (field TEXT[])", Conn);

            var data = new[] { "foo", "a", "bar" };
            using (var writer = Conn.BeginBinaryImport("COPY data (field) FROM STDIN BINARY"))
            {
                writer.StartRow();
                writer.Write(data, NpgsqlDbType.Array | NpgsqlDbType.Text);
            }

            Assert.That(ExecuteScalar("SELECT field FROM data"), Is.EqualTo(data));
=======
            using (var conn = OpenConnection())
            {
                conn.ExecuteNonQuery("CREATE TEMP TABLE data (field TEXT[])");

                var data = new[] {"foo", "a", "bar"};
                using (var writer = conn.BeginBinaryImport("COPY data (field) FROM STDIN BINARY"))
                {
                    writer.StartRow();
                    writer.Write(data, NpgsqlDbType.Array | NpgsqlDbType.Text);
                }

                Assert.That(conn.ExecuteScalar("SELECT field FROM data"), Is.EqualTo(data));
            }
>>>>>>> 9e75d8d9
        }

        [Test, IssueLink("https://github.com/npgsql/npgsql/issues/816")]
        public void ImportStringWithBufferLength()
        {
<<<<<<< HEAD
            ExecuteNonQuery("CREATE TEMP TABLE data (field TEXT)", Conn);

            var data = new string('a', Conn.BufferSize);
            using (var writer = Conn.BeginBinaryImport("COPY data (field) FROM STDIN BINARY"))
            {
                writer.StartRow();
                writer.Write(data, NpgsqlDbType.Text);
            }
            Assert.That(Conn.Connector.Buffer.UsableSize, Is.EqualTo(Conn.Connector.Buffer.Size));
            Assert.That(ExecuteScalar("SELECT field FROM data"), Is.EqualTo(data));
        }

        [Test]
        [IssueLink("https://github.com/npgsql/npgsql/issues/662")]
        public void ImportDirectBuffer()
        {
            using (var conn = new NpgsqlConnection(ConnectionString))
            {
                conn.Open();
                ExecuteNonQuery("CREATE TEMP TABLE data (blob BYTEA)", conn);
=======
            using (var conn = OpenConnection())
            {
                conn.ExecuteNonQuery("CREATE TEMP TABLE data (field TEXT)");

                var data = new string('a', conn.BufferSize);
                using (var writer = conn.BeginBinaryImport("COPY data (field) FROM STDIN BINARY"))
                {
                    writer.StartRow();
                    writer.Write(data, NpgsqlDbType.Text);
                }
                Assert.That(conn.Connector.WriteBuffer.UsableSize, Is.EqualTo(conn.Connector.WriteBuffer.Size));
                Assert.That(conn.ExecuteScalar("SELECT field FROM data"), Is.EqualTo(data));
            }
        }

        [Test, IssueLink("https://github.com/npgsql/npgsql/issues/662")]
        public void ImportDirectBuffer()
        {
            using (var conn = OpenConnection())
            {
                conn.ExecuteNonQuery("CREATE TEMP TABLE data (blob BYTEA)");
>>>>>>> 9e75d8d9

                using (var writer = conn.BeginBinaryImport("COPY data (blob) FROM STDIN BINARY"))
                {
                    // Big value - triggers use of the direct buffer optimization
                    var data = new byte[conn.BufferSize + 10];

                    writer.StartRow();
                    writer.Write(data);
                    writer.StartRow();
                    writer.Write(data);
                    writer.Dispose();
                }
            }
        }

<<<<<<< HEAD
        [Test]
        [IssueLink("https://github.com/npgsql/npgsql/issues/661")]
        [Ignore("Unreliable")]
        public void UnexpectedExceptionBinaryImport()
        {
            var conn = new NpgsqlConnection(ConnectionString);
            conn.Open();
            ExecuteNonQuery("CREATE TEMP TABLE data (blob BYTEA)", conn);

            var data = new byte[conn.BufferSize + 10];

            var writer = conn.BeginBinaryImport("COPY data (blob) FROM STDIN BINARY");
            ExecuteNonQuery(string.Format("SELECT pg_terminate_backend({0})", conn.ProcessID));
            Thread.Sleep(50);
            Assert.That(() =>
            {
                writer.StartRow();
                writer.Write(data);
                writer.Dispose();
            }, Throws.Exception.TypeOf<IOException>());
            Assert.That(conn.FullState, Is.EqualTo(ConnectionState.Broken));
        }

        [Test]
        [IssueLink("https://github.com/npgsql/npgsql/issues/657")]
        [Explicit]
        public void ImportByteaMassive()
        {
            ExecuteNonQuery("CREATE TEMP TABLE data (field BYTEA)", Conn);

            const int iterations = 10000;
            var data = new byte[1024 * 1024];

            using (var writer = Conn.BeginBinaryImport("COPY data (field) FROM STDIN BINARY"))
            {
                for (var i = 0; i < iterations; i++)
                {
                    if (i % 100 == 0)
                        Console.WriteLine("Iteration " + i);
                    writer.StartRow();
                    writer.Write(data, NpgsqlDbType.Bytea);
                }
            }

            Assert.That(ExecuteScalar("SELECT COUNT(*) FROM data"), Is.EqualTo(iterations));
=======
        [Test, IssueLink("https://github.com/npgsql/npgsql/issues/661")]
        [Ignore("Unreliable")]
        public void UnexpectedExceptionBinaryImport()
        {
            using (var conn = OpenConnection())
            {
                conn.ExecuteNonQuery("CREATE TEMP TABLE data (blob BYTEA)");

                var data = new byte[conn.BufferSize + 10];

                var writer = conn.BeginBinaryImport("COPY data (blob) FROM STDIN BINARY");

                using (var conn2 = OpenConnection())
                    conn2.ExecuteNonQuery($"SELECT pg_terminate_backend({conn.ProcessID})");

                Thread.Sleep(50);
                Assert.That(() =>
                {
                    writer.StartRow();
                    writer.Write(data);
                    writer.Dispose();
                }, Throws.Exception.TypeOf<IOException>());
                Assert.That(conn.FullState, Is.EqualTo(ConnectionState.Broken));
            }
        }

        [Test, IssueLink("https://github.com/npgsql/npgsql/issues/657")]
        [Explicit]
        public void ImportByteaMassive()
        {
            using (var conn = OpenConnection())
            {
                conn.ExecuteNonQuery("CREATE TEMP TABLE data (field BYTEA)");

                const int iterations = 10000;
                var data = new byte[1024*1024];

                using (var writer = conn.BeginBinaryImport("COPY data (field) FROM STDIN BINARY"))
                {
                    for (var i = 0; i < iterations; i++)
                    {
                        if (i%100 == 0)
                            Console.WriteLine("Iteration " + i);
                        writer.StartRow();
                        writer.Write(data, NpgsqlDbType.Bytea);
                    }
                }

                Assert.That(conn.ExecuteScalar("SELECT COUNT(*) FROM data"), Is.EqualTo(iterations));
            }
>>>>>>> 9e75d8d9
        }

        #endregion

        #region Text

        [Test]
        public void TextImport()
        {
            using (var conn = OpenConnection())
            {
                conn.ExecuteNonQuery("CREATE TEMP TABLE data (field_text TEXT, field_int2 SMALLINT, field_int4 INTEGER)");
                const string line = "HELLO\t1\n";

                // Short write
                var writer = conn.BeginTextImport("COPY data (field_text, field_int4) FROM STDIN");
                StateAssertions(conn);
                writer.Write(line);
                writer.Dispose();
                Assert.That(conn.ExecuteScalar(@"SELECT COUNT(*) FROM data WHERE field_int4=1"), Is.EqualTo(1));
                Assert.That(() => writer.Write(line), Throws.Exception.TypeOf<ObjectDisposedException>());
                conn.ExecuteNonQuery("TRUNCATE data");

                // Long (multi-buffer) write
                var iterations = WriteBuffer.MinimumBufferSize/line.Length + 100;
                writer = conn.BeginTextImport("COPY data (field_text, field_int4) FROM STDIN");
                for (var i = 0; i < iterations; i++)
                    writer.Write(line);
                writer.Dispose();
                Assert.That(conn.ExecuteScalar(@"SELECT COUNT(*) FROM data WHERE field_int4=1"), Is.EqualTo(iterations));
            }
        }

        [Test]
        public void CancelTextImport()
        {
            using (var conn = OpenConnection())
            {
                conn.ExecuteNonQuery("CREATE TEMP TABLE data (field_text TEXT, field_int2 SMALLINT, field_int4 INTEGER)");

                var writer = (NpgsqlCopyTextWriter)conn.BeginTextImport("COPY data (field_text, field_int4) FROM STDIN");
                writer.Write("HELLO\t1\n");
                writer.Cancel();
                Assert.That(conn.ExecuteScalar(@"SELECT COUNT(*) FROM data"), Is.EqualTo(0));
            }
        }

        [Test]
        public void TextImportEmpty()
        {
            using (var conn = OpenConnection())
            {
                conn.ExecuteNonQuery("CREATE TEMP TABLE data (field_text TEXT, field_int2 SMALLINT, field_int4 INTEGER)");
                using (conn.BeginTextImport("COPY data (field_text, field_int4) FROM STDIN"))
                {
                }
                Assert.That(conn.ExecuteScalar(@"SELECT COUNT(*) FROM data"), Is.EqualTo(0));
            }
        }

        [Test]
        public void TextExport()
        {
            using (var conn = OpenConnection())
            {
                conn.ExecuteNonQuery("CREATE TEMP TABLE data (field_text TEXT, field_int2 SMALLINT, field_int4 INTEGER)");
                var chars = new char[30];

                // Short read
                conn.ExecuteNonQuery("INSERT INTO data (field_text, field_int4) VALUES ('HELLO', 1)");
                var reader = conn.BeginTextExport("COPY data (field_text, field_int4) TO STDIN");
                StateAssertions(conn);
                Assert.That(reader.Read(chars, 0, chars.Length), Is.EqualTo(8));
                Assert.That(new String(chars, 0, 8), Is.EqualTo("HELLO\t1\n"));
                Assert.That(reader.Read(chars, 0, chars.Length), Is.EqualTo(0));
                Assert.That(reader.Read(chars, 0, chars.Length), Is.EqualTo(0));
                reader.Dispose();
                Assert.That(() => reader.Read(chars, 0, chars.Length), Throws.Exception.TypeOf<ObjectDisposedException>());
                conn.ExecuteNonQuery("TRUNCATE data");
            }
        }

        [Test]
        public void DisposeInMiddleOfTextExport()
        {
            using (var conn = OpenConnection())
            {
                conn.ExecuteNonQuery("CREATE TEMP TABLE data (field_text TEXT, field_int2 SMALLINT, field_int4 INTEGER)");
                conn.ExecuteNonQuery("INSERT INTO data (field_text, field_int4) VALUES ('HELLO', 1)");
                var reader = conn.BeginTextExport("COPY data (field_text, field_int4) TO STDIN");
                reader.Dispose();
                // Make sure the connection is stil OK
                Assert.That(conn.ExecuteScalar("SELECT 1"), Is.EqualTo(1));
            }
        }

        #endregion

        #region Other

        [Test, Description("Starts a transaction before a COPY, testing that prepended messages are handled well")]
        public void PrependedMessages()
        {
            using (var conn = OpenConnection())
            {
                conn.BeginTransaction();
                TextImport();
            }
        }

        [Test]
        public void UndefinedTable()
        {
            using (var conn = OpenConnection())
                Assert.That(() => conn.BeginBinaryImport("COPY undefined_table (field_text, field_int2) FROM STDIN BINARY"),
                    Throws.Exception.TypeOf<PostgresException>()
                    .With.Property(nameof(PostgresException.SqlState)).EqualTo("42P01")
                );
        }

        [Test, IssueLink("https://github.com/npgsql/npgsql/issues/621")]
        public void CloseDuringCopy()
        {
            // TODO: Check no broken connections were returned to the pool
            using (var conn = OpenConnection()) {
                conn.ExecuteNonQuery("CREATE TEMP TABLE data (field_text TEXT, field_int2 SMALLINT, field_int4 INTEGER)");
                conn.BeginBinaryImport("COPY data (field_text, field_int4) FROM STDIN BINARY");
            }

            using (var conn = OpenConnection()) {
                conn.ExecuteNonQuery("CREATE TEMP TABLE data (field_text TEXT, field_int2 SMALLINT, field_int4 INTEGER)");
                conn.BeginBinaryExport("COPY data (field_text, field_int2) TO STDIN BINARY");
            }

            using (var conn = OpenConnection()) {
                conn.ExecuteNonQuery("CREATE TEMP TABLE data (field_text TEXT, field_int2 SMALLINT, field_int4 INTEGER)");
                conn.BeginRawBinaryCopy("COPY data (field_text, field_int4) FROM STDIN BINARY");
            }

            using (var conn = OpenConnection()) {
                conn.ExecuteNonQuery("CREATE TEMP TABLE data (field_text TEXT, field_int2 SMALLINT, field_int4 INTEGER)");
                conn.BeginRawBinaryCopy("COPY data (field_text, field_int4) TO STDIN BINARY");
            }

            using (var conn = OpenConnection()) {
                conn.ExecuteNonQuery("CREATE TEMP TABLE data (field_text TEXT, field_int2 SMALLINT, field_int4 INTEGER)");
                conn.BeginTextImport("COPY data (field_text, field_int4) FROM STDIN");
            }

            using (var conn = OpenConnection()) {
                conn.ExecuteNonQuery("CREATE TEMP TABLE data (field_text TEXT, field_int2 SMALLINT, field_int4 INTEGER)");
                conn.BeginTextExport("COPY data (field_text, field_int4) TO STDIN");
            }
        }

        [Test, IssueLink("https://github.com/npgsql/npgsql/issues/994")]
        public void NonAsciiColumnName()
        {
<<<<<<< HEAD
            ExecuteNonQuery("CREATE TEMP TABLE data (non_ascii_éè TEXT)", Conn);
            using (Conn.BeginBinaryImport("COPY data (non_ascii_éè) FROM STDIN BINARY")) { }
=======
            using (var conn = OpenConnection())
            {
                conn.ExecuteNonQuery("CREATE TEMP TABLE data (non_ascii_éè TEXT)");
                using (conn.BeginBinaryImport("COPY data (non_ascii_éè) FROM STDIN BINARY")) { }
            }
>>>>>>> 9e75d8d9
        }

        #endregion

        #region Utils

        /// <summary>
        /// Checks that the connector state is properly managed for COPY operations
        /// </summary>
        void StateAssertions(NpgsqlConnection conn)
        {
            Assert.That(conn.Connector.State, Is.EqualTo(ConnectorState.Copy));
            Assert.That(conn.State, Is.EqualTo(ConnectionState.Open));
            Assert.That(conn.FullState, Is.EqualTo(ConnectionState.Open | ConnectionState.Fetching));
            Assert.That(() => conn.ExecuteScalar("SELECT 1"), Throws.Exception.TypeOf<InvalidOperationException>());
        }

        #endregion
    }
}<|MERGE_RESOLUTION|>--- conflicted
+++ resolved
@@ -63,24 +63,6 @@
                     }
                 }
 
-<<<<<<< HEAD
-            var data = new byte[10000];
-            int len = 0;
-            using (var outStream = Conn.BeginRawBinaryCopy("COPY data (field_text, field_int4) TO STDIN BINARY"))
-            {
-                StateAssertions(Conn);
-
-                while (true) {
-                    var read = outStream.Read(data, len, data.Length - len);
-                    if (read == 0)
-                        break;
-                    len += read;
-                }
-
-                Assert.That(len, Is.GreaterThan(Conn.BufferSize) & Is.LessThan(data.Length));
-                Console.WriteLine("Exported binary dump, length=" + len);
-            }
-=======
                 var data = new byte[10000];
                 int len = 0;
                 using (var outStream = conn.BeginRawBinaryCopy("COPY data (field_text, field_int4) TO STDIN BINARY"))
@@ -94,7 +76,6 @@
                             break;
                         len += read;
                     }
->>>>>>> 9e75d8d9
 
                     Assert.That(len, Is.GreaterThan(conn.BufferSize) & Is.LessThan(data.Length));
                 }
@@ -166,51 +147,6 @@
 
         [Test]
         public void ImportLargeValueRaw()
-<<<<<<< HEAD
-        {
-            ExecuteNonQuery("CREATE TEMP TABLE data (blob BYTEA)", Conn);
-
-            var data = new byte[Conn.BufferSize + 10];
-            var dump = new byte[Conn.BufferSize + 200];
-            var len = 0;
-
-            // Insert a blob with a regular insert
-            using (var cmd = new NpgsqlCommand("INSERT INTO data (blob) VALUES (@p)", Conn))
-            {
-                cmd.Parameters.AddWithValue("p", data);
-                cmd.ExecuteNonQuery();
-            }
-
-            // Raw dump out
-            using (var outStream = Conn.BeginRawBinaryCopy("COPY data (blob) TO STDIN BINARY"))
-            {
-                while (true)
-                {
-                    var read = outStream.Read(dump, len, dump.Length - len);
-                    if (read == 0)
-                        break;
-                    len += read;
-                }
-                Assert.That(len < dump.Length);
-            }
-
-            ExecuteNonQuery("TRUNCATE data");
-
-            // And raw dump back in
-            using (var inStream = Conn.BeginRawBinaryCopy("COPY data (blob) FROM STDIN BINARY"))
-            {
-                inStream.Write(dump, 0, len);
-            }
-        }
-
-        #endregion
-
-        #region Binary
-
-        [Test, Description("Roundtrips some data")]
-        public void BinaryRoundtrip()
-=======
->>>>>>> 9e75d8d9
         {
             using (var conn = OpenConnection())
             {
@@ -318,23 +254,6 @@
             }
         }
 
-<<<<<<< HEAD
-        [Test]
-        [IssueLink("https://github.com/npgsql/npgsql/issues/657")]
-        public void ImportBytea()
-        {
-            ExecuteNonQuery("CREATE TEMP TABLE data (field BYTEA)", Conn);
-
-            var data = new byte[] { 1, 5, 8 };
-
-            using (var writer = Conn.BeginBinaryImport("COPY data (field) FROM STDIN BINARY"))
-            {
-                writer.StartRow();
-                writer.Write(data, NpgsqlDbType.Bytea);
-            }
-
-            Assert.That(ExecuteScalar("SELECT field FROM data"), Is.EqualTo(data));
-=======
         [Test, IssueLink("https://github.com/npgsql/npgsql/issues/657")]
         public void ImportBytea()
         {
@@ -352,24 +271,11 @@
 
                 Assert.That(conn.ExecuteScalar("SELECT field FROM data"), Is.EqualTo(data));
             }
->>>>>>> 9e75d8d9
         }
 
         [Test]
         public void ImportStringArray()
         {
-<<<<<<< HEAD
-            ExecuteNonQuery("CREATE TEMP TABLE data (field TEXT[])", Conn);
-
-            var data = new[] { "foo", "a", "bar" };
-            using (var writer = Conn.BeginBinaryImport("COPY data (field) FROM STDIN BINARY"))
-            {
-                writer.StartRow();
-                writer.Write(data, NpgsqlDbType.Array | NpgsqlDbType.Text);
-            }
-
-            Assert.That(ExecuteScalar("SELECT field FROM data"), Is.EqualTo(data));
-=======
             using (var conn = OpenConnection())
             {
                 conn.ExecuteNonQuery("CREATE TEMP TABLE data (field TEXT[])");
@@ -383,34 +289,11 @@
 
                 Assert.That(conn.ExecuteScalar("SELECT field FROM data"), Is.EqualTo(data));
             }
->>>>>>> 9e75d8d9
         }
 
         [Test, IssueLink("https://github.com/npgsql/npgsql/issues/816")]
         public void ImportStringWithBufferLength()
         {
-<<<<<<< HEAD
-            ExecuteNonQuery("CREATE TEMP TABLE data (field TEXT)", Conn);
-
-            var data = new string('a', Conn.BufferSize);
-            using (var writer = Conn.BeginBinaryImport("COPY data (field) FROM STDIN BINARY"))
-            {
-                writer.StartRow();
-                writer.Write(data, NpgsqlDbType.Text);
-            }
-            Assert.That(Conn.Connector.Buffer.UsableSize, Is.EqualTo(Conn.Connector.Buffer.Size));
-            Assert.That(ExecuteScalar("SELECT field FROM data"), Is.EqualTo(data));
-        }
-
-        [Test]
-        [IssueLink("https://github.com/npgsql/npgsql/issues/662")]
-        public void ImportDirectBuffer()
-        {
-            using (var conn = new NpgsqlConnection(ConnectionString))
-            {
-                conn.Open();
-                ExecuteNonQuery("CREATE TEMP TABLE data (blob BYTEA)", conn);
-=======
             using (var conn = OpenConnection())
             {
                 conn.ExecuteNonQuery("CREATE TEMP TABLE data (field TEXT)");
@@ -432,7 +315,6 @@
             using (var conn = OpenConnection())
             {
                 conn.ExecuteNonQuery("CREATE TEMP TABLE data (blob BYTEA)");
->>>>>>> 9e75d8d9
 
                 using (var writer = conn.BeginBinaryImport("COPY data (blob) FROM STDIN BINARY"))
                 {
@@ -448,53 +330,6 @@
             }
         }
 
-<<<<<<< HEAD
-        [Test]
-        [IssueLink("https://github.com/npgsql/npgsql/issues/661")]
-        [Ignore("Unreliable")]
-        public void UnexpectedExceptionBinaryImport()
-        {
-            var conn = new NpgsqlConnection(ConnectionString);
-            conn.Open();
-            ExecuteNonQuery("CREATE TEMP TABLE data (blob BYTEA)", conn);
-
-            var data = new byte[conn.BufferSize + 10];
-
-            var writer = conn.BeginBinaryImport("COPY data (blob) FROM STDIN BINARY");
-            ExecuteNonQuery(string.Format("SELECT pg_terminate_backend({0})", conn.ProcessID));
-            Thread.Sleep(50);
-            Assert.That(() =>
-            {
-                writer.StartRow();
-                writer.Write(data);
-                writer.Dispose();
-            }, Throws.Exception.TypeOf<IOException>());
-            Assert.That(conn.FullState, Is.EqualTo(ConnectionState.Broken));
-        }
-
-        [Test]
-        [IssueLink("https://github.com/npgsql/npgsql/issues/657")]
-        [Explicit]
-        public void ImportByteaMassive()
-        {
-            ExecuteNonQuery("CREATE TEMP TABLE data (field BYTEA)", Conn);
-
-            const int iterations = 10000;
-            var data = new byte[1024 * 1024];
-
-            using (var writer = Conn.BeginBinaryImport("COPY data (field) FROM STDIN BINARY"))
-            {
-                for (var i = 0; i < iterations; i++)
-                {
-                    if (i % 100 == 0)
-                        Console.WriteLine("Iteration " + i);
-                    writer.StartRow();
-                    writer.Write(data, NpgsqlDbType.Bytea);
-                }
-            }
-
-            Assert.That(ExecuteScalar("SELECT COUNT(*) FROM data"), Is.EqualTo(iterations));
-=======
         [Test, IssueLink("https://github.com/npgsql/npgsql/issues/661")]
         [Ignore("Unreliable")]
         public void UnexpectedExceptionBinaryImport()
@@ -545,7 +380,6 @@
 
                 Assert.That(conn.ExecuteScalar("SELECT COUNT(*) FROM data"), Is.EqualTo(iterations));
             }
->>>>>>> 9e75d8d9
         }
 
         #endregion
@@ -704,16 +538,11 @@
         [Test, IssueLink("https://github.com/npgsql/npgsql/issues/994")]
         public void NonAsciiColumnName()
         {
-<<<<<<< HEAD
-            ExecuteNonQuery("CREATE TEMP TABLE data (non_ascii_éè TEXT)", Conn);
-            using (Conn.BeginBinaryImport("COPY data (non_ascii_éè) FROM STDIN BINARY")) { }
-=======
             using (var conn = OpenConnection())
             {
                 conn.ExecuteNonQuery("CREATE TEMP TABLE data (non_ascii_éè TEXT)");
                 using (conn.BeginBinaryImport("COPY data (non_ascii_éè) FROM STDIN BINARY")) { }
             }
->>>>>>> 9e75d8d9
         }
 
         #endregion
